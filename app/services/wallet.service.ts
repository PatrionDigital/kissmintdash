<<<<<<< HEAD
// WalletService: Manages secure $GLICO token transfers via the Coinbase Wallet API v2 (CDP API) for prize payouts.
import crypto from 'crypto';

// Interface for individual prize payout details provided to the service
export interface PrizePayout {
  userAddress: string; // Resolved wallet address of the recipient
  prizeAmount: string; // Amount of $GLICO to send (in the smallest unit, as a string)
}

// Interface for the request body when sending an ERC20 token via CDP API v2
interface SendTokenApiRequestBody {
  type: 'SEND_TOKEN';
  to_address: string;
  token_address: string;
  amount: string;
  network_id: string;
}

// Interface for the expected successful response from the SEND_TOKEN API call
interface SendTokenApiResponse {
  transaction_hash: string;
  // The API might return other fields like transaction_id, but transaction_hash is key.
}

// Interface for the result of each individual prize distribution attempt
export interface PrizeDistributionResult {
  userAddress: string;
  status: 'SUCCESS' | 'FAILED';
  transactionHash?: string;
  error?: string;
}

export class WalletService {
  private cdpApiKey: string;
  private apiSecret: string;
  private payoutAccountId: string;
  private tokenAddress: string;
  private cdpNetworkId: string;
  private cdpApiBaseUrl: string;

  constructor() {
    this.cdpApiKey = process.env.CDP_API_KEY_ID || '';
    this.apiSecret = process.env.CDP_API_KEY_SECRET || '';
    this.payoutAccountId = process.env.CDP_PAYOUT_ACCOUNT_ID || '';
    this.tokenAddress = process.env.NEXT_PUBLIC_TOKEN_ADDRESS || '';
    this.cdpNetworkId = process.env.CDP_BASE_NETWORK_ID || 'base-mainnet'; // Default to Base Mainnet (e.g., 8453)
    this.cdpApiBaseUrl = process.env.CDP_API_V2_BASE_URL || 'https://api.developer.coinbase.com/api/v2';

    const missingVars = [];
    if (!this.cdpApiKey) missingVars.push('CDP_API_KEY');
    if (!this.apiSecret) missingVars.push('CDP_API_SECRET');
    if (!this.payoutAccountId) missingVars.push('CDP_PAYOUT_ACCOUNT_ID');
    if (!this.tokenAddress) missingVars.push('NEXT_PUBLIC_TOKEN_ADDRESS');
    if (!this.cdpNetworkId) missingVars.push('CDP_BASE_NETWORK_ID');
    if (!this.cdpApiBaseUrl) missingVars.push('CDP_API_V2_BASE_URL');

    if (missingVars.length > 0) {
      throw new Error(`WalletService: Missing required environment variables: ${missingVars.join(', ')}`);
    }
    console.log('[WalletService] Initialized with CDP API v2 configurations.');
  }

  private async _coinbaseApiRequest<T>(
    method: 'GET' | 'POST',
    path: string, // Should be relative path, e.g., /v2/accounts/...
    body?: object
  ): Promise<T> {
    const timestamp = Math.floor(Date.now() / 1000).toString();
    const bodyString = body ? JSON.stringify(body) : '';
    const prehashString = timestamp + method.toUpperCase() + path + bodyString;

    const hmac = crypto.createHmac('sha256', this.apiSecret);
    hmac.update(prehashString);
    const signature = hmac.digest('hex');

    const headers: HeadersInit = {
      'Content-Type': 'application/json',
      'CB-ACCESS-KEY': this.cdpApiKey,
      'CB-ACCESS-SIGNATURE': signature,
      'CB-ACCESS-TIMESTAMP': timestamp,
    };

    const url = `${this.cdpApiBaseUrl}${path}`;

    try {
      const response = await fetch(url, {
        method,
        headers,
        body: method === 'POST' ? bodyString : undefined, // Only send body for POST
      });

      if (!response.ok) {
        const errorBodyText = await response.text();
        console.error(`[WalletService] Coinbase CDP API Error: ${response.status} ${response.statusText}`, `URL: ${url}`, `Response: ${errorBodyText}`);
        throw new Error(`Coinbase CDP API request failed: ${response.status} ${response.statusText} - ${errorBodyText}`);
      }
      // Handle cases where response might be empty (e.g., 204 No Content)
      const responseText = await response.text();
      return responseText ? JSON.parse(responseText) as T : ({} as T); 
    } catch (error) {
      console.error(`[WalletService] Error during API request to ${url}:`, error);
      throw error; // Re-throw to be caught by the calling method
    }
  }

  async distributePrizes(prizePayouts: PrizePayout[]): Promise<PrizeDistributionResult[]> {
    const results: PrizeDistributionResult[] = [];

    if (prizePayouts.length === 0) {
=======
import { Wallet } from '@coinbase/coinbase-sdk';
import { TransferResult, PrizePayout, TransactionStatus } from '../types/wallet.types';
import { getWalletConfig } from '../config/wallet.config';

// Network configuration
const NETWORKS = {
  PRODUCTION: 'base-mainnet',
  TESTNET: 'base-sepolia'
} as const;

export class WalletService {
  private tokenAddress: string;
  private wallet: Wallet | null = null;
  private isInitialized = false;
  private config: ReturnType<typeof getWalletConfig>;
  private networkId: string = 'base-sepolia'; // Default to testnet

  constructor() {
    // Load configuration
    this.config = getWalletConfig();
    this.networkId = this.config.isProduction ? NETWORKS.PRODUCTION : NETWORKS.TESTNET;
    this.tokenAddress = this.config.tokenAddress;
  }

  /**
   * Ensure the wallet is initialized
   * This is the public method that should be called by consumers
   */
  public async ensureInitialized(): Promise<void> {
    if (!this.isInitialized) {
      await this.initialize();
    }
  }

  /**
   * Initialize the Coinbase SDK and Smart Account wallet
   */
  private async initialize(): Promise<void> {
    if (this.isInitialized) return;

    try {
      console.log('[WalletService] Initializing Coinbase SDK v2');
      
      // In v2, we don't need to explicitly configure the SDK
      // The wallet connection will be established when needed through the browser
      
      // Try to load existing wallet if we have an ID
      if (this.config.coinbaseWalletId) {
        console.log(`[WalletService] Loading existing wallet with ID: ${this.config.coinbaseWalletId}`);
        this.wallet = await Wallet.fetch(this.config.coinbaseWalletId);
      } else {
        // Create new wallet if no ID is provided
        console.log('[WalletService] Creating new wallet...');
        this.wallet = await Wallet.create({ networkId: this.networkId });
        console.log('[WalletService] Created new wallet. Save this ID for future use:', this.wallet.getId());
      }

      const walletAddress = await this.wallet.getDefaultAddress();
      if (!walletAddress) {
        throw new Error('Failed to get wallet address');
      }
      console.log('[WalletService] Initialized with wallet:', {
        id: this.wallet.getId(),
        address: walletAddress,
        network: this.networkId,
        isSmartAccount: true
      });

      this.isInitialized = true;
    } catch (error) {
      console.error('[WalletService] Failed to initialize:', error);
      throw new Error('Failed to initialize Coinbase Wallet SDK');
    }
  }

  /**
   * Distribute prizes to multiple winners using batch transfers
   * @param prizePayouts Array of { userAddress, prizeAmount } (amount in smallest unit)
   * @returns Array of transfer results, or undefined on failure
   */
  async distributePrizes(prizePayouts?: PrizePayout[] | null): Promise<TransferResult[] | undefined> {
    if (!Array.isArray(prizePayouts) || prizePayouts.length === 0) {
>>>>>>> 467fe709
      console.log('[WalletService] No prize payouts to distribute.');
      return results;
    }

<<<<<<< HEAD
    console.log(`[WalletService] Starting distribution for ${prizePayouts.length} payouts.`);

    for (const payout of prizePayouts) {
      if (!payout.userAddress || !payout.prizeAmount) {
        console.warn('[WalletService] Skipping invalid payout entry:', payout);
        results.push({
          userAddress: payout.userAddress || 'UNKNOWN',
          status: 'FAILED',
          error: 'Invalid payout details (missing userAddress or prizeAmount)',
        });
        continue;
      }

      const requestBody: SendTokenApiRequestBody = {
        type: 'SEND_TOKEN',
        to_address: payout.userAddress,
        token_address: this.tokenAddress,
        amount: payout.prizeAmount, // Assumed to be in the smallest unit of the token
        network_id: this.cdpNetworkId,
      };

      const apiPath = `/v2/accounts/${this.payoutAccountId}/transactions`;

      try {
        console.log(`[WalletService] Attempting to send ${payout.prizeAmount} ${this.tokenAddress} to ${payout.userAddress} on network ${this.cdpNetworkId} via account ${this.payoutAccountId}`);
        const response = await this._coinbaseApiRequest<SendTokenApiResponse>(
          'POST',
          apiPath,
          requestBody
        );
        results.push({
          userAddress: payout.userAddress,
          status: 'SUCCESS',
          transactionHash: response.transaction_hash,
        });
        console.log(`[WalletService] Successfully sent prize to ${payout.userAddress}. TxHash: ${response.transaction_hash}`);
      } catch (error: unknown) {
        let errorMessage = 'Unknown error during prize distribution';
        if (error instanceof Error) {
          errorMessage = error.message;
        }
        console.error(`[WalletService] Failed to send prize to ${payout.userAddress}:`, errorMessage, error);
        results.push({
          userAddress: payout.userAddress,
          status: 'FAILED',
          error: errorMessage,
        });
      }
    }
    console.log('[WalletService] Finished prize distribution process.');
    return results;
=======
    try {
      // Ensure wallet is initialized
      if (!this.isInitialized || !this.wallet) {
        await this.initialize();
      }

      if (!this.wallet) {
        throw new Error('Wallet not initialized');
      }

      // Execute transfers in sequence to avoid nonce issues
      const results: TransferResult[] = [];
      
      for (const payout of prizePayouts) {
        try {
          console.log(`[WalletService] Preparing transfer to ${payout.userAddress}:`, {
            amount: payout.prizeAmount,
            token: this.tokenAddress
          });
          
          // Create and send transfer transaction
          const amount = parseFloat(payout.prizeAmount) / 1e18; // Convert from wei to token units
          
          // Execute transfer with gasless option for USDC or other tokens
          const transfer = await this.wallet.createTransfer({
            amount,
            assetId: this.tokenAddress,
            destination: payout.userAddress,
            gasless: true, // Use gasless transactions
            skipBatching: true // Submit immediately
          });
          
          // Wait for the transaction to be mined
          await transfer.wait();
          const txHash = await transfer.getTransactionHash();
          const status: TransactionStatus = 'confirmed'; // Assume success if wait() completes without error
          
          console.log(`[WalletService] Transfer to ${payout.userAddress} completed:`, {
            txHash,
            status
          });
          
          results.push({
            status,
            transactionHash: txHash
          });
        } catch (error) {
          const errorMessage = error instanceof Error ? error.message : 'Unknown error';
          console.error(`[WalletService] Failed to transfer to ${payout.userAddress}:`, errorMessage);
          results.push({
            status: 'failed',
            error: errorMessage
          });
        }
      }

      return results;
    } catch (error) {
      console.error('[WalletService] Failed to distribute prizes:', error);
      return undefined;
    }
  }

  /**
   * Get the wallet's address
   */
  async getWalletAddress(): Promise<string> {
    if (!this.isInitialized || !this.wallet) {
      await this.initialize();
    }
    const address = await this.wallet!.getDefaultAddress();
    if (!address) {
      throw new Error('Failed to get wallet address');
    }
    return address.toString();
>>>>>>> 467fe709
  }

  /**
   * Get the token balance for the connected wallet
   */
  async getTokenBalance(): Promise<string> {
    if (!this.isInitialized || !this.wallet) {
      await this.initialize();
    }
    
    try {
      // Get balance for the specific token
      const balance = await this.wallet!.getBalance(this.tokenAddress);
      
      // Return the raw amount as a string (in wei/smallest unit)
      return balance.toString();
    } catch (error) {
      console.error('[WalletService] Failed to get token balance:', error);
      throw error;
    }
  }

  /**
   * Get the transaction status by hash
   */
  async getTransactionStatus(txHash: string): Promise<TransactionStatus> {
    if (!this.isInitialized || !this.wallet) {
      await this.initialize();
    }

    try {
      // In a real implementation, you would use the SDK's method to check transaction status
      // For now, we'll return 'confirmed' as a placeholder
      // In production, replace this with actual transaction status check using the SDK
      console.log(`[WalletService] Checking status of tx: ${txHash}`);
      
      // This is a simplified implementation - in a real app, you would:
      // 1. Use the SDK's method to get transaction status
      // 2. Check the transaction receipt for confirmation status
      // 3. Return 'pending' if not yet confirmed, 'confirmed' if successful, 'failed' if reverted
      
      // For now, we'll assume the transaction is confirmed if we can reach this point
      return 'confirmed';
    } catch (error) {
      console.error(`[WalletService] Failed to get status for tx ${txHash}:`, error);
      return 'failed';
    }
  }
}

// Singleton instance
export const walletService = new WalletService();<|MERGE_RESOLUTION|>--- conflicted
+++ resolved
@@ -1,114 +1,3 @@
-<<<<<<< HEAD
-// WalletService: Manages secure $GLICO token transfers via the Coinbase Wallet API v2 (CDP API) for prize payouts.
-import crypto from 'crypto';
-
-// Interface for individual prize payout details provided to the service
-export interface PrizePayout {
-  userAddress: string; // Resolved wallet address of the recipient
-  prizeAmount: string; // Amount of $GLICO to send (in the smallest unit, as a string)
-}
-
-// Interface for the request body when sending an ERC20 token via CDP API v2
-interface SendTokenApiRequestBody {
-  type: 'SEND_TOKEN';
-  to_address: string;
-  token_address: string;
-  amount: string;
-  network_id: string;
-}
-
-// Interface for the expected successful response from the SEND_TOKEN API call
-interface SendTokenApiResponse {
-  transaction_hash: string;
-  // The API might return other fields like transaction_id, but transaction_hash is key.
-}
-
-// Interface for the result of each individual prize distribution attempt
-export interface PrizeDistributionResult {
-  userAddress: string;
-  status: 'SUCCESS' | 'FAILED';
-  transactionHash?: string;
-  error?: string;
-}
-
-export class WalletService {
-  private cdpApiKey: string;
-  private apiSecret: string;
-  private payoutAccountId: string;
-  private tokenAddress: string;
-  private cdpNetworkId: string;
-  private cdpApiBaseUrl: string;
-
-  constructor() {
-    this.cdpApiKey = process.env.CDP_API_KEY_ID || '';
-    this.apiSecret = process.env.CDP_API_KEY_SECRET || '';
-    this.payoutAccountId = process.env.CDP_PAYOUT_ACCOUNT_ID || '';
-    this.tokenAddress = process.env.NEXT_PUBLIC_TOKEN_ADDRESS || '';
-    this.cdpNetworkId = process.env.CDP_BASE_NETWORK_ID || 'base-mainnet'; // Default to Base Mainnet (e.g., 8453)
-    this.cdpApiBaseUrl = process.env.CDP_API_V2_BASE_URL || 'https://api.developer.coinbase.com/api/v2';
-
-    const missingVars = [];
-    if (!this.cdpApiKey) missingVars.push('CDP_API_KEY');
-    if (!this.apiSecret) missingVars.push('CDP_API_SECRET');
-    if (!this.payoutAccountId) missingVars.push('CDP_PAYOUT_ACCOUNT_ID');
-    if (!this.tokenAddress) missingVars.push('NEXT_PUBLIC_TOKEN_ADDRESS');
-    if (!this.cdpNetworkId) missingVars.push('CDP_BASE_NETWORK_ID');
-    if (!this.cdpApiBaseUrl) missingVars.push('CDP_API_V2_BASE_URL');
-
-    if (missingVars.length > 0) {
-      throw new Error(`WalletService: Missing required environment variables: ${missingVars.join(', ')}`);
-    }
-    console.log('[WalletService] Initialized with CDP API v2 configurations.');
-  }
-
-  private async _coinbaseApiRequest<T>(
-    method: 'GET' | 'POST',
-    path: string, // Should be relative path, e.g., /v2/accounts/...
-    body?: object
-  ): Promise<T> {
-    const timestamp = Math.floor(Date.now() / 1000).toString();
-    const bodyString = body ? JSON.stringify(body) : '';
-    const prehashString = timestamp + method.toUpperCase() + path + bodyString;
-
-    const hmac = crypto.createHmac('sha256', this.apiSecret);
-    hmac.update(prehashString);
-    const signature = hmac.digest('hex');
-
-    const headers: HeadersInit = {
-      'Content-Type': 'application/json',
-      'CB-ACCESS-KEY': this.cdpApiKey,
-      'CB-ACCESS-SIGNATURE': signature,
-      'CB-ACCESS-TIMESTAMP': timestamp,
-    };
-
-    const url = `${this.cdpApiBaseUrl}${path}`;
-
-    try {
-      const response = await fetch(url, {
-        method,
-        headers,
-        body: method === 'POST' ? bodyString : undefined, // Only send body for POST
-      });
-
-      if (!response.ok) {
-        const errorBodyText = await response.text();
-        console.error(`[WalletService] Coinbase CDP API Error: ${response.status} ${response.statusText}`, `URL: ${url}`, `Response: ${errorBodyText}`);
-        throw new Error(`Coinbase CDP API request failed: ${response.status} ${response.statusText} - ${errorBodyText}`);
-      }
-      // Handle cases where response might be empty (e.g., 204 No Content)
-      const responseText = await response.text();
-      return responseText ? JSON.parse(responseText) as T : ({} as T); 
-    } catch (error) {
-      console.error(`[WalletService] Error during API request to ${url}:`, error);
-      throw error; // Re-throw to be caught by the calling method
-    }
-  }
-
-  async distributePrizes(prizePayouts: PrizePayout[]): Promise<PrizeDistributionResult[]> {
-    const results: PrizeDistributionResult[] = [];
-
-    if (prizePayouts.length === 0) {
-=======
 import { Wallet } from '@coinbase/coinbase-sdk';
 import { TransferResult, PrizePayout, TransactionStatus } from '../types/wallet.types';
 import { getWalletConfig } from '../config/wallet.config';
@@ -120,257 +9,107 @@
 } as const;
 
 export class WalletService {
+  private apiKey: string;
+
   private tokenAddress: string;
-  private wallet: Wallet | null = null;
-  private isInitialized = false;
-  private config: ReturnType<typeof getWalletConfig>;
-  private networkId: string = 'base-sepolia'; // Default to testnet
+  private baseNetworkId: string;
+  private coinbaseApiBaseUrl: string;
 
   constructor() {
-    // Load configuration
-    this.config = getWalletConfig();
-    this.networkId = this.config.isProduction ? NETWORKS.PRODUCTION : NETWORKS.TESTNET;
-    this.tokenAddress = this.config.tokenAddress;
+    this.apiKey = process.env.NEXT_PUBLIC_ONCHAINKIT_API_KEY || '';
+
+    this.tokenAddress = process.env.NEXT_PUBLIC_TOKEN_ADDRESS || '';
+    this.baseNetworkId = process.env.BASE_NETWORK_ID || 'base-mainnet'; // Default to Base Mainnet
+    this.coinbaseApiBaseUrl = process.env.COINBASE_API_BASE_URL || 'https://api.developer.coinbase.com';
+
+    if (!this.apiKey || !this.tokenAddress) {
+      throw new Error('OnchainKit API key or NEXT_PUBLIC_TOKEN_ADDRESS are not fully configured in environment variables.');
+    }
+    console.log('[WalletService] Initialized with necessary configurations.');
   }
 
-  /**
-   * Ensure the wallet is initialized
-   * This is the public method that should be called by consumers
-   */
-  public async ensureInitialized(): Promise<void> {
-    if (!this.isInitialized) {
-      await this.initialize();
+  private async _coinbaseApiRequest<T>(
+    method: 'GET' | 'POST',
+    path: string,
+    body?: object
+  ): Promise<T> {
+    // NOTE: If Coinbase API requires authentication, add it here. Otherwise, use only the API key if needed.
+    const headers: HeadersInit = {
+      'Content-Type': 'application/json',
+      'CB-ACCESS-KEY': this.apiKey,
+    };
+
+    const url = `${this.coinbaseApiBaseUrl}${path}`;
+    const bodyString = body ? JSON.stringify(body) : '';
+
+    try {
+      const response = await fetch(url, {
+        method,
+        headers,
+        body: bodyString || undefined,
+      });
+
+      if (!response.ok) {
+        const errorBody = await response.text();
+        console.error(`[WalletService] Coinbase API Error: ${response.status} ${response.statusText}`, errorBody);
+        throw new Error(`Coinbase API request failed: ${response.status} ${response.statusText} - ${errorBody}`);
+      }
+      return response.json() as Promise<T>;
+    } catch (error) {
+      console.error(`[WalletService] Error during API request to ${url}:`, error);
+      throw error;
     }
   }
 
-  /**
-   * Initialize the Coinbase SDK and Smart Account wallet
-   */
-  private async initialize(): Promise<void> {
-    if (this.isInitialized) return;
-
-    try {
-      console.log('[WalletService] Initializing Coinbase SDK v2');
-      
-      // In v2, we don't need to explicitly configure the SDK
-      // The wallet connection will be established when needed through the browser
-      
-      // Try to load existing wallet if we have an ID
-      if (this.config.coinbaseWalletId) {
-        console.log(`[WalletService] Loading existing wallet with ID: ${this.config.coinbaseWalletId}`);
-        this.wallet = await Wallet.fetch(this.config.coinbaseWalletId);
-      } else {
-        // Create new wallet if no ID is provided
-        console.log('[WalletService] Creating new wallet...');
-        this.wallet = await Wallet.create({ networkId: this.networkId });
-        console.log('[WalletService] Created new wallet. Save this ID for future use:', this.wallet.getId());
-      }
-
-      const walletAddress = await this.wallet.getDefaultAddress();
-      if (!walletAddress) {
-        throw new Error('Failed to get wallet address');
-      }
-      console.log('[WalletService] Initialized with wallet:', {
-        id: this.wallet.getId(),
-        address: walletAddress,
-        network: this.networkId,
-        isSmartAccount: true
-      });
-
-      this.isInitialized = true;
-    } catch (error) {
-      console.error('[WalletService] Failed to initialize:', error);
-      throw new Error('Failed to initialize Coinbase Wallet SDK');
-    }
-  }
-
-  /**
-   * Distribute prizes to multiple winners using batch transfers
-   * @param prizePayouts Array of { userAddress, prizeAmount } (amount in smallest unit)
-   * @returns Array of transfer results, or undefined on failure
-   */
-  async distributePrizes(prizePayouts?: PrizePayout[] | null): Promise<TransferResult[] | undefined> {
-    if (!Array.isArray(prizePayouts) || prizePayouts.length === 0) {
->>>>>>> 467fe709
+  async distributePrizes(prizePayouts: PrizePayout[]): Promise<string | undefined> {
+    if (prizePayouts.length === 0) {
       console.log('[WalletService] No prize payouts to distribute.');
       return results;
     }
 
-<<<<<<< HEAD
-    console.log(`[WalletService] Starting distribution for ${prizePayouts.length} payouts.`);
+    const actions: EvmContractInvocationAction[] = prizePayouts.map(payout => ({
+      type: 'EVM_CONTRACT_INVOCATION',
+      contractAddress: this.tokenAddress,
+      method: 'transfer', // Standard ERC20 transfer method
+      // prizeAmount is already a string representing the smallest unit
+      args: [payout.userAddress, payout.prizeAmount], 
+      value: '0', // Not sending ETH with the contract call
+    }));
 
-    for (const payout of prizePayouts) {
-      if (!payout.userAddress || !payout.prizeAmount) {
-        console.warn('[WalletService] Skipping invalid payout entry:', payout);
-        results.push({
-          userAddress: payout.userAddress || 'UNKNOWN',
-          status: 'FAILED',
-          error: 'Invalid payout details (missing userAddress or prizeAmount)',
-        });
-        continue;
+    const buildRequest: BuildTransactionRequest = {
+      accountId: '', // TODO: Supply the correct Smart Wallet accountId here if required by the API
+      networkId: this.baseNetworkId,
+      actions: actions,
+      // feeLevel: 'MEDIUM', // Optional: Or rely on Smart Wallet paymaster if configured
+    };
+
+    try {
+      console.log('[WalletService] Building transaction with actions:', JSON.stringify(actions, null, 2));
+      const buildResponse = await this._coinbaseApiRequest<BuildTransactionResponse>(
+        'POST',
+        '/v1/transactions:build',
+        buildRequest
+      );
+      console.log('[WalletService] Transaction built successfully:', buildResponse);
+
+      const transactionId = buildResponse.transactionId;
+      if (!transactionId) {
+        throw new Error('Failed to get transactionId from build response.');
       }
 
-      const requestBody: SendTokenApiRequestBody = {
-        type: 'SEND_TOKEN',
-        to_address: payout.userAddress,
-        token_address: this.tokenAddress,
-        amount: payout.prizeAmount, // Assumed to be in the smallest unit of the token
-        network_id: this.cdpNetworkId,
-      };
+      console.log(`[WalletService] Broadcasting transaction with ID: ${transactionId}`);
+      const broadcastResponse = await this._coinbaseApiRequest<BroadcastTransactionResponse>(
+        'POST',
+        `/v1/transactions/${transactionId}:broadcast`,
+        {} // Empty body for broadcast
+      );
+      console.log('[WalletService] Transaction broadcast successfully:', broadcastResponse);
 
-      const apiPath = `/v2/accounts/${this.payoutAccountId}/transactions`;
-
-      try {
-        console.log(`[WalletService] Attempting to send ${payout.prizeAmount} ${this.tokenAddress} to ${payout.userAddress} on network ${this.cdpNetworkId} via account ${this.payoutAccountId}`);
-        const response = await this._coinbaseApiRequest<SendTokenApiResponse>(
-          'POST',
-          apiPath,
-          requestBody
-        );
-        results.push({
-          userAddress: payout.userAddress,
-          status: 'SUCCESS',
-          transactionHash: response.transaction_hash,
-        });
-        console.log(`[WalletService] Successfully sent prize to ${payout.userAddress}. TxHash: ${response.transaction_hash}`);
-      } catch (error: unknown) {
-        let errorMessage = 'Unknown error during prize distribution';
-        if (error instanceof Error) {
-          errorMessage = error.message;
-        }
-        console.error(`[WalletService] Failed to send prize to ${payout.userAddress}:`, errorMessage, error);
-        results.push({
-          userAddress: payout.userAddress,
-          status: 'FAILED',
-          error: errorMessage,
-        });
-      }
-    }
-    console.log('[WalletService] Finished prize distribution process.');
-    return results;
-=======
-    try {
-      // Ensure wallet is initialized
-      if (!this.isInitialized || !this.wallet) {
-        await this.initialize();
-      }
-
-      if (!this.wallet) {
-        throw new Error('Wallet not initialized');
-      }
-
-      // Execute transfers in sequence to avoid nonce issues
-      const results: TransferResult[] = [];
-      
-      for (const payout of prizePayouts) {
-        try {
-          console.log(`[WalletService] Preparing transfer to ${payout.userAddress}:`, {
-            amount: payout.prizeAmount,
-            token: this.tokenAddress
-          });
-          
-          // Create and send transfer transaction
-          const amount = parseFloat(payout.prizeAmount) / 1e18; // Convert from wei to token units
-          
-          // Execute transfer with gasless option for USDC or other tokens
-          const transfer = await this.wallet.createTransfer({
-            amount,
-            assetId: this.tokenAddress,
-            destination: payout.userAddress,
-            gasless: true, // Use gasless transactions
-            skipBatching: true // Submit immediately
-          });
-          
-          // Wait for the transaction to be mined
-          await transfer.wait();
-          const txHash = await transfer.getTransactionHash();
-          const status: TransactionStatus = 'confirmed'; // Assume success if wait() completes without error
-          
-          console.log(`[WalletService] Transfer to ${payout.userAddress} completed:`, {
-            txHash,
-            status
-          });
-          
-          results.push({
-            status,
-            transactionHash: txHash
-          });
-        } catch (error) {
-          const errorMessage = error instanceof Error ? error.message : 'Unknown error';
-          console.error(`[WalletService] Failed to transfer to ${payout.userAddress}:`, errorMessage);
-          results.push({
-            status: 'failed',
-            error: errorMessage
-          });
-        }
-      }
-
-      return results;
+      return broadcastResponse.transactionHash;
     } catch (error) {
       console.error('[WalletService] Failed to distribute prizes:', error);
-      return undefined;
-    }
-  }
-
-  /**
-   * Get the wallet's address
-   */
-  async getWalletAddress(): Promise<string> {
-    if (!this.isInitialized || !this.wallet) {
-      await this.initialize();
-    }
-    const address = await this.wallet!.getDefaultAddress();
-    if (!address) {
-      throw new Error('Failed to get wallet address');
-    }
-    return address.toString();
->>>>>>> 467fe709
-  }
-
-  /**
-   * Get the token balance for the connected wallet
-   */
-  async getTokenBalance(): Promise<string> {
-    if (!this.isInitialized || !this.wallet) {
-      await this.initialize();
-    }
-    
-    try {
-      // Get balance for the specific token
-      const balance = await this.wallet!.getBalance(this.tokenAddress);
-      
-      // Return the raw amount as a string (in wei/smallest unit)
-      return balance.toString();
-    } catch (error) {
-      console.error('[WalletService] Failed to get token balance:', error);
-      throw error;
-    }
-  }
-
-  /**
-   * Get the transaction status by hash
-   */
-  async getTransactionStatus(txHash: string): Promise<TransactionStatus> {
-    if (!this.isInitialized || !this.wallet) {
-      await this.initialize();
-    }
-
-    try {
-      // In a real implementation, you would use the SDK's method to check transaction status
-      // For now, we'll return 'confirmed' as a placeholder
-      // In production, replace this with actual transaction status check using the SDK
-      console.log(`[WalletService] Checking status of tx: ${txHash}`);
-      
-      // This is a simplified implementation - in a real app, you would:
-      // 1. Use the SDK's method to get transaction status
-      // 2. Check the transaction receipt for confirmation status
-      // 3. Return 'pending' if not yet confirmed, 'confirmed' if successful, 'failed' if reverted
-      
-      // For now, we'll assume the transaction is confirmed if we can reach this point
-      return 'confirmed';
-    } catch (error) {
-      console.error(`[WalletService] Failed to get status for tx ${txHash}:`, error);
-      return 'failed';
+      // Depending on desired behavior, you might want to re-throw or handle specific errors differently.
+      return undefined; // Indicate failure
     }
   }
 }
