// PrizeDistributionService: Orchestrates the prize settlement process.
// Coordinates with LeaderboardService, PrizePoolManager, and WalletService.
// Triggered by Vercel Cron Jobs.

import { LeaderboardService, LeaderboardEntry } from './leaderboard.service';
import { PrizePoolManager } from './prize-pool.service';
import { WalletService, PrizeDistributionResult, PrizePayout } from './wallet.service';
import { FarcasterProfileService } from './farcaster-profile.service';
import { formatUnits } from 'viem';

import { createClient as createTursoClient, Client as TursoClient, InValue } from '@libsql/client';
import { getISOWeek, getISOWeekYear } from 'date-fns';
import { randomUUID } from 'crypto';

const PRIZE_DISTRIBUTION_PERCENTAGES = [
  0.40, // 1st Place
  0.24, // 2nd Place
  0.16, // 3rd Place
  0.12, // 4th Place
  0.08, // 5th Place
];

const DISTRIBUTION_SUMMARY_LOG_TABLE = 'distribution_summary_log';
const PRIZE_DISTRIBUTION_LOG_TABLE = 'prize_distribution_log';

export class PrizeDistributionService {
  private leaderboardService: LeaderboardService;
  private prizePoolManager: PrizePoolManager;
  private walletService: WalletService;
  private turso: TursoClient;
  private farcasterProfileService: FarcasterProfileService; // Placeholder

  constructor(
    leaderboardService: LeaderboardService,
    prizePoolManager: PrizePoolManager,
    walletService: WalletService,
    farcasterProfileService: FarcasterProfileService,
    tursoClient?: TursoClient // <-- optional for test injection
  ) {
    this.leaderboardService = leaderboardService;
    this.prizePoolManager = prizePoolManager;
    this.walletService = walletService;
    this.farcasterProfileService = farcasterProfileService;
    if (tursoClient) {
      this.turso = tursoClient;
    } else {
      if (!process.env.NEXT_PUBLIC_TURSO_URL || !process.env.NEXT_PUBLIC_TURSO_API_SECRET) {
        throw new Error('Turso URL or API secret is not defined in environment variables.');
      }
      this.turso = createTursoClient({
        url: process.env.NEXT_PUBLIC_TURSO_URL,
        authToken: process.env.NEXT_PUBLIC_TURSO_API_SECRET,
      });
      console.log('PrizeDistributionService initialized with Turso client.');
    }
  }

  // --- Public methods to be called by Cron Jobs ---

  public async settleDailyPrizes(): Promise<void> {
    const yesterday = new Date();
    yesterday.setUTCDate(yesterday.getUTCDate() - 1); // Use UTC dates for consistency
    const periodIdentifier = this.getDailyPeriodIdentifier(yesterday);
    console.log(`[PrizeDistributionService] Initiating daily prize settlement for period: ${periodIdentifier}`);
    await this._settlePrizes('daily', periodIdentifier);
  }

  public async settleWeeklyPrizes(): Promise<void> {
    const dateInLastWeek = new Date();
    dateInLastWeek.setUTCDate(dateInLastWeek.getUTCDate() - 7); // Get a date from the previous week
    // getWeeklyPeriodIdentifier should correctly identify the full week based on this date
    const periodIdentifier = this.getWeeklyPeriodIdentifier(dateInLastWeek);
    console.log(`[PrizeDistributionService] Initiating weekly prize settlement for period: ${periodIdentifier}`);
    await this._settlePrizes('weekly', periodIdentifier);
  }

  /**
   * Public method for testing and automation: settle prizes for any period and type.
   */
  public async settlePrizesForPeriod(poolType: 'daily' | 'weekly', periodIdentifier: string): Promise<void> {
    return this._settlePrizes(poolType, periodIdentifier);
  }

  // --- Private core settlement logic ---

  private async _logAllIndividualPayoutAttempts(
    summaryId: string,
    originalTxs: Array<{ userId: string; userAddress: string; rank: number; score: number; prizeAmountGlicoSmallestUnit: string }>,
    results: PrizeDistributionResult[]
  ): Promise<void> {
    const statements = [];
    for (const result of results) {
      const originalTx = originalTxs.find(tx => tx.userAddress === result.userAddress);
      if (!originalTx) {
        console.warn(`[PrizeDistributionService] Could not find original transaction details for payout result:`, result);
        continue;
      }

      let prizeAmountForLog: number | null = null;
      try {
        // Convert smallest unit string to a decimal string, then to number for REAL column
        prizeAmountForLog = Number(formatUnits(BigInt(originalTx.prizeAmountGlicoSmallestUnit), 18));
      } catch (conversionError) {
        console.error(`[PrizeDistributionService] Error converting prize amount for logging: ${originalTx.prizeAmountGlicoSmallestUnit}`, conversionError);
        // Decide how to handle, e.g., log as 0 or null, or skip this log entry
      }

      statements.push({
        sql: `INSERT INTO ${PRIZE_DISTRIBUTION_LOG_TABLE} 
                (summary_id, user_id, wallet_address, rank, score, prize_amount, tx_hash, status, error_message, distributed_at, logged_at)
                VALUES (?, ?, ?, ?, ?, ?, ?, ?, ?, ?, CURRENT_TIMESTAMP)`,
        args: [
          summaryId,
          originalTx.userId,
          originalTx.userAddress,
          originalTx.rank,
          originalTx.score,
          prizeAmountForLog, // Human-readable for REAL column
          result.transactionHash || null,
          result.status, // 'SUCCESS' or 'FAILED'
          result.error || null,
          result.status === 'SUCCESS' ? new Date().toISOString() : null, // distributed_at
        ],
      });
    }

    if (statements.length > 0) {
      try {
        await this.turso.batch(statements, 'write');
        console.log(`[PrizeDistributionService] Logged ${statements.length} individual payout attempts for summary ${summaryId}.`);
      } catch (dbError) {
        console.error(`[PrizeDistributionService] Turso error logging individual payout attempts for summary ${summaryId}:`, dbError);
      }
    }
  }

  private async _settlePrizes(poolType: 'daily' | 'weekly', periodIdentifier: string): Promise<void> {
    const distributionSummaryId = await this.logInitialDistributionAttempt(poolType, periodIdentifier);
    console.log(`[PrizeDistributionService] Distribution summary record created: ${distributionSummaryId}`);

    console.log(`[PrizeDistributionService] Starting ${poolType} settlement for ${periodIdentifier}.`);

    // Steps reordered: Claim pool first to log it correctly from the start.

    // 1. Claim prize pool from PrizePoolManager
    const totalClaimedPool = await this.prizePoolManager.claimPrizePool(poolType);
    console.log(`[PrizeDistributionService] Claimed ${totalClaimedPool} $GLICO from ${poolType} pool.`);

    // 2. Initial distribution attempt already logged with status 'PENDING' and totalClaimedPool.

    // 3. Fetch winners from LeaderboardService
    const winners: LeaderboardEntry[] = await this.leaderboardService.getActiveLeaderboard(poolType, PRIZE_DISTRIBUTION_PERCENTAGES.length);
    console.log(`[PrizeDistributionService] Fetched ${winners.length} potential winners for ${poolType} period ${periodIdentifier}.`);

    if (winners.length === 0) {
      console.log(`[PrizeDistributionService] No winners found for ${poolType} period ${periodIdentifier}. Skipping distribution.`);
      // totalClaimedPool is already known and logged in initial attempt if distributionSummaryId exists
      if (distributionSummaryId) await this.logSkippedDistribution(distributionSummaryId, 'No winners found'); 
      return;
    }
    
    // Check totalClaimedPool after initial log and winner check
    if (totalClaimedPool <= 0) {
      console.log(`[PrizeDistributionService] Prize pool for ${poolType} is 0. Skipping distribution.`);
      if (distributionSummaryId) await this.logSkippedDistribution(distributionSummaryId, 'Prize pool was zero or negative', totalClaimedPool);
      return;
    }

    // 4. Resolve FIDs to wallet addresses and calculate individual prize amounts
    // PrizePayout now expects prizeAmount as string (smallest unit)
    const prizePayouts: { userId: string; userAddress: string; rank: number; score: number; prizeAmount: string }[] = [];
    let totalDistributedAmountBigInt = BigInt(0); // Use BigInt for summing distributed amounts

    for (let i = 0; i < winners.length; i++) {
      const winner = winners[i]; // winner.userId is an FID
      const rankIndex = (winner.rank ?? winners.length + 1) - 1; // Use rank, default to out of bounds if no rank

      if (rankIndex < PRIZE_DISTRIBUTION_PERCENTAGES.length) {
        const prizePercentage = PRIZE_DISTRIBUTION_PERCENTAGES[rankIndex];
        // Calculate display prize amount first
        const prizeAmountDisplay = Math.floor(totalClaimedPool * prizePercentage);

        if (prizeAmountDisplay > 0) {
          // Convert to smallest unit (18 decimals)
          const prizeAmountSmallestUnit = BigInt(prizeAmountDisplay) * BigInt('1000000000000000000'); // 10^18
          // Resolve FID to wallet address
          const userWalletAddress = await this.farcasterProfileService.getWalletAddressForFid(winner.userId);

          if (userWalletAddress) {
            prizePayouts.push({
              userId: winner.userId, // FID
              userAddress: userWalletAddress, // Resolved wallet address
              rank: winner.rank ?? 0, 
              score: winner.score,
              prizeAmount: prizeAmountSmallestUnit.toString(),
            });
            totalDistributedAmountBigInt += prizeAmountSmallestUnit;
          } else {
            console.warn(`[PrizeDistributionService] Could not resolve wallet address for FID ${winner.userId}. Skipping prize for this user.`);
            // TODO: Log this skipped payout more formally, perhaps in prize_distribution_log with a special status or in a separate table.
            // The prize money for this user (prizeAmount) is effectively not allocated from totalClaimedPool for distribution.
          }
        }
      }
    }
    // Note: totalDistributedAmountBigInt now only includes successfully resolved payouts.
    const totalDistributedAmount = Number(totalDistributedAmountBigInt / BigInt('1000000000000000000')); // Convert back for logging if needed, or keep as BigInt string

    // Safety check: Ensure totalDistributedAmount (display value) does not exceed totalClaimedPool
    if (totalDistributedAmount > totalClaimedPool) {
      console.warn(`[PrizeDistributionService] Total distributed amount display (${totalDistributedAmount}) from BigInt sum (${totalDistributedAmountBigInt.toString()}) exceeds total claimed pool (${totalClaimedPool}). This indicates a logic error. Capping or re-evaluation needed.`);
    }

    if (prizePayouts.length === 0) {
      console.log(`[PrizeDistributionService] No valid payouts calculated. Skipping.`);
      if (distributionSummaryId) await this.logSkippedDistribution(distributionSummaryId, 'No payouts calculated (e.g., pool too small or no qualifying winners)', totalClaimedPool);
      return;
    }

    // 5. Execute payouts via WalletService
<<<<<<< HEAD
    const walletServicePayouts: PrizePayout[] = prizePayouts.map(p => ({
      userAddress: p.userAddress,
      prizeAmount: p.prizeAmount, // This is already in smallest unit string
    }));
=======
    let payoutResults;
    let payoutError: string | undefined;
    // totalDistributedAmountBigInt was calculated in the loop above, summing actual payouts
>>>>>>> 467fe709

    let distributionResults: PrizeDistributionResult[] = [];
    try {
<<<<<<< HEAD
      distributionResults = await this.walletService.distributePrizes(walletServicePayouts);
    } catch (error) {
      console.error('[PrizeDistributionService] Critical error calling WalletService.distributePrizes:', error);
      // Log all as failed if the service call itself fails catastrophically
      const failedResults: PrizeDistributionResult[] = prizePayouts.map(p => ({
        userAddress: p.userAddress,
        status: 'FAILED',
        error: error instanceof Error ? error.message : 'WalletService call failed',
        transactionHash: undefined, // Changed from null to undefined
      }));
      await this._logAllIndividualPayoutAttempts(distributionSummaryId, prizePayouts.map(p => ({...p, prizeAmountGlicoSmallestUnit: p.prizeAmount})), failedResults);
      await this.logFailedDistribution(distributionSummaryId, `WalletService.distributePrizes call failed: ${error instanceof Error ? error.message : 'Unknown error'}`, totalClaimedPool);
      throw error; // Re-throw critical error
    }

    // 6. Log detailed results to Turso
    await this._logAllIndividualPayoutAttempts(distributionSummaryId, prizePayouts.map(p => ({...p, prizeAmountGlicoSmallestUnit: p.prizeAmount})), distributionResults);

    const successfulPayoutsResults = distributionResults.filter(r => r.status === 'SUCCESS');
    const totalDistributedSmallestUnitFromSuccess = successfulPayoutsResults.reduce((sum, result) => {
      const originalTx = prizePayouts.find(tx => tx.userAddress === result.userAddress);
      return sum + BigInt(originalTx?.prizeAmount || '0');
    }, BigInt(0));

    if (distributionResults.length > 0 && successfulPayoutsResults.length === distributionResults.length) {
      console.log(`[PrizeDistributionService] All ${distributionResults.length} prizes distributed successfully.`);
      await this.logOverallSuccess(
        distributionSummaryId,
        totalDistributedSmallestUnitFromSuccess.toString(),
        totalClaimedPool,
        successfulPayoutsResults.length
      );
    } else if (distributionResults.length > 0) { // Some or all failed
      const numFailed = distributionResults.length - successfulPayoutsResults.length;
      const errorMessage = `${numFailed} out of ${distributionResults.length} prize payouts failed. ${successfulPayoutsResults.length} succeeded. See individual logs.`;
      console.error(`[PrizeDistributionService] ${errorMessage}`);
      await this.updateDistributionStatus(distributionSummaryId, 'FAILED', {
          totalDistributed: Number(formatUnits(totalDistributedSmallestUnitFromSuccess, 18)),
          numWinners: successfulPayoutsResults.length,
          errorMessage: errorMessage,
          totalPoolClaimed: totalClaimedPool,
      });
    } else if (walletServicePayouts.length > 0 && distributionResults.length === 0) {
      console.warn('[PrizeDistributionService] WalletService returned no distribution results, though payouts were provided.');
      await this.logFailedDistribution(distributionSummaryId, 'WalletService returned no results for the provided payouts.', totalClaimedPool);
    } else {
      // This means walletServicePayouts was empty, so nothing was sent to WalletService.
      // This should be caught by earlier checks (e.g., no resolved winners).
      console.log('[PrizeDistributionService] No payouts were attempted as the list of transactions to process was empty.');
      await this.updateDistributionStatus(distributionSummaryId, 'SKIPPED', {
        errorMessage: 'No transactions were processed by WalletService because the input list was empty.',
        totalPoolClaimed: totalClaimedPool
      });
=======
      // prizePayouts now contains prizeAmount as string in smallest unit
      payoutResults = await this.walletService.distributePrizes(prizePayouts);
      
      if (!payoutResults || payoutResults.length === 0) {
        // This case implies distributePrizes can return undefined/null/empty on failure without throwing
        payoutError = 'WalletService.distributePrizes returned no results.';
        console.error(`[PrizeDistributionService] ${payoutError}`);
        if (distributionSummaryId) {
          await this.logFailedDistribution(distributionSummaryId, payoutError, totalClaimedPool);
        }
        throw new Error(payoutError);
      }

      // Process results and check for any failures
      const failedPayouts = payoutResults.filter(r => r.status !== 'success');
      const successfulPayouts = payoutResults.filter(r => r.status === 'success');
      
      console.log(`[PrizeDistributionService] WalletService.distributePrizes completed. ` +
        `Success: ${successfulPayouts.length}/${payoutResults.length}, ` +
        `Failed: ${failedPayouts.length}/${payoutResults.length}`);
      
      // Log each result
      for (const result of payoutResults) {
        if (result.status === 'success') {
          console.log(`[PrizeDistributionService] Successfully sent prize to ${result.to}. Tx: ${result.transactionHash}`);
        } else {
          console.error(`[PrizeDistributionService] Failed to send prize to ${result.to}: ${result.error || 'Unknown error'}`);
        }
      }
      
      // If we have a distributionSummaryId, log the successful distribution
      if (distributionSummaryId && successfulPayouts.length > 0) {
        // Join all successful transaction hashes for logging
        const txHashes = successfulPayouts.map(r => r.transactionHash).filter(Boolean).join(',');
        await this.logSuccessfulDistribution(
          distributionSummaryId, 
          txHashes, 
          totalDistributedAmountBigInt.toString(), 
          totalClaimedPool, 
          prizePayouts
        );
      }
      
      // If there were any failures, throw an error
      if (failedPayouts.length > 0) {
        const errorDetails = failedPayouts.map(f => 
          `Failed to send to ${f.to}: ${f.error || 'Unknown error'}`
        ).join('; ');
        throw new Error(`Failed to process some payouts: ${errorDetails}`);
      }
    } catch (error) {
      console.error('[PrizeDistributionService] Error in prize distribution:', error);
      payoutError = error instanceof Error ? error.message : 'Unknown error during prize distribution';
      if (distributionSummaryId) {
        await this.logFailedDistribution(distributionSummaryId, payoutError, totalClaimedPool);
      }
      throw error; // Re-throw to be handled by the caller
    }

    // 6. Log detailed results to Turso (prize_distribution_log and update distribution_summary_log)
    if (!distributionSummaryId) {
      console.error('[PrizeDistributionService] CRITICAL: distributionSummaryId is undefined. Cannot log final status.');
      throw new Error('distributionSummaryId is undefined. Cannot log final status.');
>>>>>>> 467fe709
    }

    console.log(`[PrizeDistributionService] Distribution process for ${poolType} - ${periodIdentifier} completed.`);
  }

  // --- Helper methods for date/period identifiers ---

  public getDailyPeriodIdentifier(date: Date): string {
    const year = date.getUTCFullYear();
    const month = (date.getUTCMonth() + 1).toString().padStart(2, '0');
    const day = date.getUTCDate().toString().padStart(2, '0');
    return `${year}-${month}-${day}`;
  }

  public getWeeklyPeriodIdentifier(date: Date): string {
    const year = getISOWeekYear(date);
    const week = getISOWeek(date).toString().padStart(2, '0');
    return `${year}-W${week}`;
  }

  // --- Turso Logging Helper Methods ---

  private async logInitialDistributionAttempt(
    poolType: 'daily' | 'weekly',
    periodIdentifier: string,
    totalPoolClaimed: number = 0 // Can be updated later
  ): Promise<string> {
    const summaryId = randomUUID();
    const now = new Date().toISOString();
    try {
      await this.turso.execute({
        sql: `INSERT INTO ${DISTRIBUTION_SUMMARY_LOG_TABLE} 
                (id, period_identifier, board_type, status, total_prize_pool_claimed, started_at)
                VALUES (?, ?, ?, ?, ?, ?)`, 
        args: [summaryId, periodIdentifier, poolType, 'PENDING', totalPoolClaimed, now],
      });
      console.log(`[PrizeDistributionService] Logged initial distribution attempt: ${summaryId}`);
      return summaryId;
    } catch (dbError) {
      console.error(`[PrizeDistributionService] Turso error logging initial attempt for ${periodIdentifier}:`, dbError);
      throw dbError; // Re-throw to be caught by _settlePrizes
    }
  }

  private async updateDistributionStatus(
    summaryId: string,
    status: 'SUCCESS' | 'FAILED' | 'SKIPPED',
    details: { 
      txHash?: string; 
      totalDistributed?: number; 
      numWinners?: number; 
      errorMessage?: string; 
      totalPoolClaimed?: number;
    } = {}
  ): Promise<void> {
    const now = new Date().toISOString();
    let sql = `UPDATE ${DISTRIBUTION_SUMMARY_LOG_TABLE} SET status = ?, completed_at = ?`;
    const args: InValue[] = [status, now];

    if (details.txHash !== undefined) { sql += ', transaction_hash = ?'; args.push(details.txHash); }
    if (details.totalDistributed !== undefined) { sql += ', total_distributed_amount = ?'; args.push(details.totalDistributed); }
    if (details.numWinners !== undefined) { sql += ', number_of_winners = ?'; args.push(details.numWinners); }
    if (details.errorMessage !== undefined) { sql += ', error_message = ?'; args.push(details.errorMessage); }
    if (details.totalPoolClaimed !== undefined) { sql += ', total_prize_pool_claimed = ?'; args.push(details.totalPoolClaimed); }

    sql += ' WHERE id = ?';
    args.push(summaryId);

    try {
      await this.turso.execute({ sql, args });
      console.log(`[PrizeDistributionService] Updated distribution summary ${summaryId} to status ${status}`);
    } catch (dbError) {
      console.error(`[PrizeDistributionService] Turso error updating status for summary ${summaryId}:`, dbError);
      // Log and continue if possible, or re-throw if critical
    }
  }

  // --- Methods to be called from _settlePrizes ---
  // (These are wrappers around updateDistributionStatus and logIndividualPayouts)

  private async logSkippedDistribution(summaryId: string, reason: string, totalPoolClaimed?: number): Promise<void> {
    await this.updateDistributionStatus(summaryId, 'SKIPPED', { errorMessage: reason, totalPoolClaimed });
  }

  private async logFailedDistribution(summaryId: string, errorDetails: string, totalPoolClaimed?: number): Promise<void> {
    await this.updateDistributionStatus(summaryId, 'FAILED', { errorMessage: errorDetails, totalPoolClaimed });
  }

  private async logOverallSuccess(
    summaryId: string,
    totalDistributedSmallestUnit: string, // This is a string representing a BigInt
    claimedPool: number,
    numSuccessfulPayouts: number
  ): Promise<void> {
    let displayTotalDistributed = 0;
    try {
      displayTotalDistributed = Number(formatUnits(BigInt(totalDistributedSmallestUnit), 18));
    } catch (e) {
      console.error("[PrizeDistributionService] Error formatting total distributed amount for display:", e);
      // displayTotalDistributed remains 0 or could be set to a specific error indicator if preferred
    }
    await this.updateDistributionStatus(summaryId, 'SUCCESS', {
      // txHash: null, // No single transaction hash for the summary log
      totalDistributed: displayTotalDistributed, // Log the display amount
      numWinners: numSuccessfulPayouts,
      totalPoolClaimed: claimedPool
    });
  }
}<|MERGE_RESOLUTION|>--- conflicted
+++ resolved
@@ -218,138 +218,38 @@
     }
 
     // 5. Execute payouts via WalletService
-<<<<<<< HEAD
-    const walletServicePayouts: PrizePayout[] = prizePayouts.map(p => ({
-      userAddress: p.userAddress,
-      prizeAmount: p.prizeAmount, // This is already in smallest unit string
-    }));
-=======
-    let payoutResults;
+    let txHash: string | undefined;
     let payoutError: string | undefined;
     // totalDistributedAmountBigInt was calculated in the loop above, summing actual payouts
->>>>>>> 467fe709
-
-    let distributionResults: PrizeDistributionResult[] = [];
+
     try {
-<<<<<<< HEAD
-      distributionResults = await this.walletService.distributePrizes(walletServicePayouts);
+      // prizePayouts now contains prizeAmount as string in smallest unit
+      txHash = await this.walletService.distributePrizes(prizePayouts); 
+      if (txHash) {
+        console.log(`[PrizeDistributionService] WalletService.distributePrizes successful. Tx Hash: ${txHash}. Total distributed (smallest unit): ${totalDistributedAmountBigInt.toString()}`);
+      } else {
+        // This case implies distributePrizes can return undefined/null on failure without throwing
+        payoutError = 'WalletService.distributePrizes returned no txHash.';
+        console.error(`[PrizeDistributionService] ${payoutError}`);
+      }
     } catch (error) {
-      console.error('[PrizeDistributionService] Critical error calling WalletService.distributePrizes:', error);
-      // Log all as failed if the service call itself fails catastrophically
-      const failedResults: PrizeDistributionResult[] = prizePayouts.map(p => ({
-        userAddress: p.userAddress,
-        status: 'FAILED',
-        error: error instanceof Error ? error.message : 'WalletService call failed',
-        transactionHash: undefined, // Changed from null to undefined
-      }));
-      await this._logAllIndividualPayoutAttempts(distributionSummaryId, prizePayouts.map(p => ({...p, prizeAmountGlicoSmallestUnit: p.prizeAmount})), failedResults);
-      await this.logFailedDistribution(distributionSummaryId, `WalletService.distributePrizes call failed: ${error instanceof Error ? error.message : 'Unknown error'}`, totalClaimedPool);
-      throw error; // Re-throw critical error
-    }
-
-    // 6. Log detailed results to Turso
-    await this._logAllIndividualPayoutAttempts(distributionSummaryId, prizePayouts.map(p => ({...p, prizeAmountGlicoSmallestUnit: p.prizeAmount})), distributionResults);
-
-    const successfulPayoutsResults = distributionResults.filter(r => r.status === 'SUCCESS');
-    const totalDistributedSmallestUnitFromSuccess = successfulPayoutsResults.reduce((sum, result) => {
-      const originalTx = prizePayouts.find(tx => tx.userAddress === result.userAddress);
-      return sum + BigInt(originalTx?.prizeAmount || '0');
-    }, BigInt(0));
-
-    if (distributionResults.length > 0 && successfulPayoutsResults.length === distributionResults.length) {
-      console.log(`[PrizeDistributionService] All ${distributionResults.length} prizes distributed successfully.`);
-      await this.logOverallSuccess(
-        distributionSummaryId,
-        totalDistributedSmallestUnitFromSuccess.toString(),
-        totalClaimedPool,
-        successfulPayoutsResults.length
-      );
-    } else if (distributionResults.length > 0) { // Some or all failed
-      const numFailed = distributionResults.length - successfulPayoutsResults.length;
-      const errorMessage = `${numFailed} out of ${distributionResults.length} prize payouts failed. ${successfulPayoutsResults.length} succeeded. See individual logs.`;
-      console.error(`[PrizeDistributionService] ${errorMessage}`);
-      await this.updateDistributionStatus(distributionSummaryId, 'FAILED', {
-          totalDistributed: Number(formatUnits(totalDistributedSmallestUnitFromSuccess, 18)),
-          numWinners: successfulPayoutsResults.length,
-          errorMessage: errorMessage,
-          totalPoolClaimed: totalClaimedPool,
-      });
-    } else if (walletServicePayouts.length > 0 && distributionResults.length === 0) {
-      console.warn('[PrizeDistributionService] WalletService returned no distribution results, though payouts were provided.');
-      await this.logFailedDistribution(distributionSummaryId, 'WalletService returned no results for the provided payouts.', totalClaimedPool);
+      console.error('[PrizeDistributionService] Error calling WalletService.distributePrizes:', error);
+      payoutError = error instanceof Error ? error.message : 'Unknown error from WalletService';
+      // txHash remains undefined
+    }
+
+    // 6. Log detailed results to Turso (prize_distribution_log and update distribution_summary_log)
+    if (distributionSummaryId) {
+      if (txHash) { // If txHash is defined, it was successful
+        // For logging, pass totalDistributedAmountBigInt.toString() or the display value as appropriate
+        await this.logSuccessfulDistribution(distributionSummaryId, txHash, totalDistributedAmountBigInt.toString(), totalClaimedPool, prizePayouts);
+      } else {
+        await this.logFailedDistribution(distributionSummaryId, payoutError || 'WalletService payout failed', totalClaimedPool);
+        throw new Error(payoutError || 'WalletService payout failed');
+      }
     } else {
-      // This means walletServicePayouts was empty, so nothing was sent to WalletService.
-      // This should be caught by earlier checks (e.g., no resolved winners).
-      console.log('[PrizeDistributionService] No payouts were attempted as the list of transactions to process was empty.');
-      await this.updateDistributionStatus(distributionSummaryId, 'SKIPPED', {
-        errorMessage: 'No transactions were processed by WalletService because the input list was empty.',
-        totalPoolClaimed: totalClaimedPool
-      });
-=======
-      // prizePayouts now contains prizeAmount as string in smallest unit
-      payoutResults = await this.walletService.distributePrizes(prizePayouts);
-      
-      if (!payoutResults || payoutResults.length === 0) {
-        // This case implies distributePrizes can return undefined/null/empty on failure without throwing
-        payoutError = 'WalletService.distributePrizes returned no results.';
-        console.error(`[PrizeDistributionService] ${payoutError}`);
-        if (distributionSummaryId) {
-          await this.logFailedDistribution(distributionSummaryId, payoutError, totalClaimedPool);
-        }
-        throw new Error(payoutError);
-      }
-
-      // Process results and check for any failures
-      const failedPayouts = payoutResults.filter(r => r.status !== 'success');
-      const successfulPayouts = payoutResults.filter(r => r.status === 'success');
-      
-      console.log(`[PrizeDistributionService] WalletService.distributePrizes completed. ` +
-        `Success: ${successfulPayouts.length}/${payoutResults.length}, ` +
-        `Failed: ${failedPayouts.length}/${payoutResults.length}`);
-      
-      // Log each result
-      for (const result of payoutResults) {
-        if (result.status === 'success') {
-          console.log(`[PrizeDistributionService] Successfully sent prize to ${result.to}. Tx: ${result.transactionHash}`);
-        } else {
-          console.error(`[PrizeDistributionService] Failed to send prize to ${result.to}: ${result.error || 'Unknown error'}`);
-        }
-      }
-      
-      // If we have a distributionSummaryId, log the successful distribution
-      if (distributionSummaryId && successfulPayouts.length > 0) {
-        // Join all successful transaction hashes for logging
-        const txHashes = successfulPayouts.map(r => r.transactionHash).filter(Boolean).join(',');
-        await this.logSuccessfulDistribution(
-          distributionSummaryId, 
-          txHashes, 
-          totalDistributedAmountBigInt.toString(), 
-          totalClaimedPool, 
-          prizePayouts
-        );
-      }
-      
-      // If there were any failures, throw an error
-      if (failedPayouts.length > 0) {
-        const errorDetails = failedPayouts.map(f => 
-          `Failed to send to ${f.to}: ${f.error || 'Unknown error'}`
-        ).join('; ');
-        throw new Error(`Failed to process some payouts: ${errorDetails}`);
-      }
-    } catch (error) {
-      console.error('[PrizeDistributionService] Error in prize distribution:', error);
-      payoutError = error instanceof Error ? error.message : 'Unknown error during prize distribution';
-      if (distributionSummaryId) {
-        await this.logFailedDistribution(distributionSummaryId, payoutError, totalClaimedPool);
-      }
-      throw error; // Re-throw to be handled by the caller
-    }
-
-    // 6. Log detailed results to Turso (prize_distribution_log and update distribution_summary_log)
-    if (!distributionSummaryId) {
       console.error('[PrizeDistributionService] CRITICAL: distributionSummaryId is undefined. Cannot log final status.');
       throw new Error('distributionSummaryId is undefined. Cannot log final status.');
->>>>>>> 467fe709
     }
 
     console.log(`[PrizeDistributionService] Distribution process for ${poolType} - ${periodIdentifier} completed.`);
